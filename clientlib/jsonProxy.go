--- conflicted
+++ resolved
@@ -33,11 +33,6 @@
 		log.Fatalf("Failed to read from stdin: %s", e.Error())
 		return e
 	}
-<<<<<<< HEAD
-	return startWithData(data)
-}
-func startWithData(data []byte) error {
-=======
 
 	return startProxyWithData(data)
 }
@@ -56,33 +51,19 @@
 
 func startProxyWithData(jsonData []byte) error {
 	var data = jsonData
->>>>>>> df5d2cf4
 	proxy, err := proxy.NewProxyFromConfigData(data, true)
 	if err != nil {
 		fmt.Print("error:%@", err.Error())
 		log.Fatal(err)
 		return err
 	}
-<<<<<<< HEAD
-=======
 	go log.Info("StartProxyWithData")
->>>>>>> df5d2cf4
 	currentProxy = proxy
 	err = proxy.Run()
 	if err != nil {
 		log.Fatal(err)
 		return err
 	}
+
 	return nil
-}
-
-var currentProxy *proxy.Proxy
-
-func GOStartWithData(data []byte) {
-	go startWithData(data)
-}
-func StopProxy() {
-	if currentProxy != nil {
-		currentProxy
-	}
 }