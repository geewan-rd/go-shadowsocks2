--- conflicted
+++ resolved
@@ -194,15 +194,8 @@
 	}
 
 	socks.UDPEnabled = true
-<<<<<<< HEAD
 	localAddr := fmt.Sprintf("%s:%d", localIP, localPort)
-	client = &Client{
-		MaxConnCount: config.MaxConnCount,
-	}
-=======
-	localAddr := fmt.Sprintf("%s:%d", "0.0.0.0", localPort)
 	client = NewClient(config.MaxConnCount, config.UDPBufSize, config.UDPTimeout)
->>>>>>> 13485302
 	tcpConnecter.ServerAddr = addr
 	stat.Reset()
 	tcpConnecter.Stat = stat
@@ -319,15 +312,8 @@
 		return err
 	}
 	socks.UDPEnabled = true
-<<<<<<< HEAD
 	localAddr := fmt.Sprintf("%s:%d", localIP, localPort)
-	client = &Client{
-		MaxConnCount: config.MaxConnCount,
-	}
-=======
-	localAddr := fmt.Sprintf("%s:%d", "0.0.0.0", localPort)
 	client = NewClient(config.MaxConnCount, config.UDPBufSize, config.UDPTimeout)
->>>>>>> 13485302
 	stat.Reset()
 	connecter := &WSConnecter{
 		ServerAddr: addr,
@@ -428,15 +414,8 @@
 		return
 	}
 	socks.UDPEnabled = true
-<<<<<<< HEAD
 	localAddr := fmt.Sprintf("%s:%d", localIP, localPort)
-	client = &Client{
-		MaxConnCount: config.MaxConnCount,
-	}
-=======
-	localAddr := fmt.Sprintf("%s:%d", "0.0.0.0", localPort)
 	client = NewClient(config.MaxConnCount, config.UDPBufSize, config.UDPTimeout)
->>>>>>> 13485302
 	stat.Reset()
 	connecter := &WSConnecter{
 		ServerAddr: addr,
